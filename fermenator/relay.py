--- conflicted
+++ resolved
@@ -251,28 +251,10 @@
         super(MCP23017Relay, self)._on_hook()
         self._device.output(self.mx_pin, self.high_signal)
 
-<<<<<<< HEAD
-    def _run_duty_cycle(self, on_time=1200, off_time=1200):
-        """
-        This method makes the relay turn on and off in an infinite loop, using
-        the on_time and off_time specified. Meant to be passed to a Thread
-        object and run in the background.
-        """
-        while True:
-            self._device.output(self.mx_pin, self.high_signal)
-            super(MCP23017Relay, self).on()
-            if self._duty_cycle_thread.stopping.wait(on_time):
-                break
-            self._device.output(self.mx_pin, not self.high_signal)
-            super(MCP23017Relay, self).off()
-            if self._duty_cycle_thread.stopping.wait(off_time):
-                break
-=======
     def _off_hook(self):
         "Sends the low-level signal to turn off the relay"
         try:
             super(MCP23017Relay, self).off_hook()
             self._device.output(self.mx_pin, not self.high_signal)
         except AttributeError:
-            pass
->>>>>>> b4ef8fd9
+            pass